# Changelog

All notable changes to EDB (Ethereum Debugger) will be documented in this file.

The format is based on [Keep a Changelog](https://keepachangelog.com/en/1.0.0/),
and this project adheres to [Semantic Versioning](https://semver.org/spec/v2.0.0.html).

## [Unreleased]

### Added

- Support for calldata variables ([#33](https://github.com/edb-rs/edb/pull/33))
<<<<<<< HEAD
- Add `edb server` which collectively spawns edb debug server. ([#46](https://github.com/edb-rs/edb/pull/36))
=======
- Add new `r` and `R` commands in code panel (`run`/`runback` in terminal panels) to run forward/backward until the next breakpoint
>>>>>>> c081c6a1

### Fixed

- Struct fields are no longer be incorrectly treated as variables ([#33](https://github.com/edb-rs/edb/pull/33))
- Gas limit relaxation is now correctly applied at callsites ([#39](https://github.com/edb-rs/edb/issues/39))

## [0.0.2] - 2024-10-11

### Added
- Add expression watcher ([#7](https://github.com/edb-rs/edb/issues/7))
- Partially support integration tests for edb ([#6](https://github.com/edb-rs/edb/issues/6))
- Add a popup window when errors occur in TUI
- Add mouse interaction support in TUI ([#16](https://github.com/edb-rs/edb/issues/16))
- Support conditional, unconditional, and data breakpoints ([#9](https://github.com/edb-rs/edb/issues/9))
- Tracking transient storage changes in source-level snapshots
- Runtime path-based filtering via EDB_ASSERT environment variable for assertion
- Introduced statement body analysis for more accurate source-level debugging ([#21](https://github.com/edb-rs/edb/pull/21))

### Changed
- Improved horizontal scrolling support in terminal panel vim mode
- Update dependencies to match foundry [0867fc1](https://github.com/foundry-rs/foundry/commit/0867fc1)
- Extend CI to Windows and MacOS
- Improve the cache mechanism to avoid redundant downloads ([#10](https://github.com/edb-rs/edb/issues/10))
- Speed up health check in rpc proxy ([#11](https://github.com/edb-rs/edb/pull/11))
- Remove Web UI code and dependencies ([#15](https://github.com/edb-rs/edb/pull/15))
- Add more tests for common and rpc-proxy crates, and well as more end-to-end tests for engine crate
- Optimized snapshot memory usage and processing speed by selectively storing calldata/memory/storage changes only when necessary and using persistent data structures for stack.
- Refactored analysis module with improved AST abstractions for better maintainability and extensibility ([#21](https://github.com/edb-rs/edb/pull/21))

## [0.0.1] - 2024-09-19

### Added
- **Initial release** of EDB - Ethereum Debugger
- **Source-level debugging** for Solidity smart contracts
- **Time-travel capabilities** with step-by-step execution navigation
- **Local variable inspection** with real-time value tracking
- **Custom expression evaluation** using Solidity syntax
- **Terminal User Interface (TUI)** with vim-style navigation
- **RPC proxy system** with intelligent caching and load balancing
- **Transaction replay** functionality for mainnet and testnet transactions
- **Multi-chain support** for EVM-compatible networks

#### Core Components
- `edb` - Main CLI binary for transaction debugging
- `edb-rpc-proxy` - Intelligent RPC proxy with caching
- `edb-tui` - Terminal-based debugger interface
- `edb-engine` - Core debugging and instrumentation engine
- `edb-common` - Shared utilities and types

#### Key Features
- **Bytecode instrumentation** for source-level debugging without relying on fragile source maps
- **Smart contract intelligence** with automatic ABI detection and decoding
- **Expression evaluator** supporting arbitrary Solidity expressions during debugging
- **Flexible navigation** with vim-style keybindings and time-travel controls
- **Performance optimization** through RPC caching and efficient state management

#### Debugging Capabilities
- Step through Solidity code line-by-line
- Inspect local variables, function parameters, and contract state
- Navigate function calls and returns naturally
- Jump to specific execution points
- Evaluate custom expressions against current execution state
- View opcodes and EVM state when needed

#### User Interface
- Full-featured terminal UI with syntax highlighting
- Multiple panel layout (code, variables, terminal, stack trace)
- Vim-style navigation with support for movement commands
- Real-time status updates and progress indicators
- Horizontal and vertical scrolling support

#### Technical Architecture
- Built on REVM for fast and accurate EVM simulation
- Modular crate structure for maintainability
- Comprehensive error handling and logging
- Extensible plugin architecture for future enhancements

### Dependencies
- Rust 1.89+ required
- REVM v27 for EVM simulation
- Ratatui for terminal user interface
- Tokio for async runtime
- Alloy for Ethereum type definitions

### Known Limitations
- Source code must be available and verified for full debugging capabilities
- Some advanced Solidity features may have limited support
- Performance may vary with complex contracts and long execution traces

---

## Release Notes

### Version 0.0.1
This is the initial public release of EDB, representing months of development and testing. While marked as 0.0.1, the debugger is functional and can handle real-world debugging scenarios for most Solidity contracts.

**Feedback Welcome!**
This is an early release and we're actively seeking feedback from the Ethereum development community. Please report issues, request features, and share your debugging experiences through GitHub Issues.

---

**Note**: Versions prior to 0.0.1 were internal development releases and are not documented in this changelog.<|MERGE_RESOLUTION|>--- conflicted
+++ resolved
@@ -10,11 +10,8 @@
 ### Added
 
 - Support for calldata variables ([#33](https://github.com/edb-rs/edb/pull/33))
-<<<<<<< HEAD
-- Add `edb server` which collectively spawns edb debug server. ([#46](https://github.com/edb-rs/edb/pull/36))
-=======
 - Add new `r` and `R` commands in code panel (`run`/`runback` in terminal panels) to run forward/backward until the next breakpoint
->>>>>>> c081c6a1
+- Add `edb server` which collectively spawns edb debug server. ([#46](https://github.com/edb-rs/edb/pull/46))
 
 ### Fixed
 
